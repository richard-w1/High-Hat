<!doctype html>
<html lang="en">
  <head>
    <meta charset="utf-8">
    <meta name="viewport" content="width=device-width, initial-scale=1">
    <title>{% block title %}Security Monitor{% endblock %}</title>
    <meta name="description" content="AI-powered security monitoring system">
    <link rel="preconnect" href="https://fonts.googleapis.com">
    <link rel="preconnect" href="https://fonts.gstatic.com" crossorigin>
    <link href="https://fonts.googleapis.com/css2?family=Roboto+Mono:wght@400;500;600;700&display=swap" rel="stylesheet">
    <link href="https://fonts.googleapis.com/icon?family=Material+Icons" rel="stylesheet">
    <link rel="stylesheet" href="/static/styles.css?v=20251006">
    <script src="https://cdn.jsdelivr.net/npm/chart.js@4.4.0/dist/chart.umd.min.js"></script>
    <script src="/static/dashboard.js" defer></script>
  </head>
  <body>
<<<<<<< HEAD
<header>
  <div class="container" style="display: flex; align-items: center; justify-content: space-between; flex-wrap: wrap; gap: 1rem;">
    
    <!-- 🔹 Animated High Hat Logo + Title -->
    <div class="logo-wrap">
      <svg class="logo-anim" viewBox="0 0 200 200" width="58" height="58" aria-label="High Hat logo">
        <defs>
          <linearGradient id="grad" x1="0" y1="0" x2="1" y2="1">
            <stop offset="0%" stop-color="#22d3ee" />
            <stop offset="100%" stop-color="#c084fc" />
          </linearGradient>
        </defs>

        <!-- Hat brim -->
        <path d="M20 130 Q100 155 180 130 Q170 115 150 110 Q100 120 50 110 Q30 115 20 130Z"
              fill="none" stroke="url(#grad)" stroke-width="4"
              stroke-linecap="round" stroke-linejoin="round" />
        <!-- Hat crown -->
        <path d="M55 60 Q100 35 145 60 L145 105 Q145 110 140 112 Q100 122 60 112 Q55 110 55 105 Z"
              fill="none" stroke="url(#grad)" stroke-width="6"
              stroke-linecap="round" stroke-linejoin="round" />
        <!-- Camera shield -->
        <g transform="translate(100 95)">
          <path d="M0 -22 C14 -22 22 -12 22 2 C22 18 10 30 0 36 C-10 30 -22 18 -22 2 C-22 -12 -14 -22 0 -22 Z"
                fill="rgba(255,255,255,0.1)" stroke="#22d3ee" stroke-width="3" />
          <circle r="12" fill="none" stroke="#fff" stroke-width="3" />
          <circle r="6" fill="#c084fc" />
          <circle r="2" cx="-3" cy="-3" fill="white" opacity="0.85" />
        </g>
        <!-- Light sweep -->
        <rect x="-60" y="0" width="60" height="200" rx="30"
              fill="#fff" opacity="0.08"
              style="animation: sweep 4s ease-in-out infinite;" />
      </svg>

      <h1 style="font-size: 1.6rem; margin: 0; color: var(--primary);">
        {% block header_title %}High Hat Security Monitor{% endblock %}
      </h1>
    </div>

    <!-- 🔹 Navigation -->
    <nav>
      <a href="/" class="nav-link">Overview</a>
      <a href="/dashboard" class="nav-link">Live Monitor</a>
      <a href="/sessions" class="nav-link">Recent Sessions</a>
      <a href="/sessions/all" class="nav-link">All Sessions</a>
    </nav>
  </div>
</header>


=======
    <header>
      <div class="container">
        <h1>{% block header_title %}Security Monitor{% endblock %}</h1>
        <nav>
          <a href="/dashboard" class="nav-link">Dashboard</a>
          <a href="/threats" class="nav-link">Threats</a>
          <a href="/analysis" class="nav-link">Analysis</a>
          <a href="/settings" class="nav-link">Settings</a>
        </nav>
      </div>
    </header>
>>>>>>> 67ca70b4

    <div class="container">
      <main>
        {% with messages = get_flashed_messages(with_categories=true) %}
          {% if messages %}
            <ul class="flashes">
              {% for category, message in messages %}
                <li class="flash {{ category }}">{{ message }}</li>
              {% endfor %}
            </ul>
          {% endif %}
        {% endwith %}

        {% block content %}{% endblock %}
      </main>
    </div>

    <footer>
      <div class="container">
        <p>&copy; 2025 Security Monitoring System</p>
      </div>
    </footer>
  </body>
</html><|MERGE_RESOLUTION|>--- conflicted
+++ resolved
@@ -14,7 +14,6 @@
     <script src="/static/dashboard.js" defer></script>
   </head>
   <body>
-<<<<<<< HEAD
 <header>
   <div class="container" style="display: flex; align-items: center; justify-content: space-between; flex-wrap: wrap; gap: 1rem;">
     
@@ -57,28 +56,13 @@
 
     <!-- 🔹 Navigation -->
     <nav>
-      <a href="/" class="nav-link">Overview</a>
-      <a href="/dashboard" class="nav-link">Live Monitor</a>
-      <a href="/sessions" class="nav-link">Recent Sessions</a>
-      <a href="/sessions/all" class="nav-link">All Sessions</a>
-    </nav>
-  </div>
-</header>
-
-
-=======
-    <header>
-      <div class="container">
-        <h1>{% block header_title %}Security Monitor{% endblock %}</h1>
-        <nav>
           <a href="/dashboard" class="nav-link">Dashboard</a>
           <a href="/threats" class="nav-link">Threats</a>
           <a href="/analysis" class="nav-link">Analysis</a>
           <a href="/settings" class="nav-link">Settings</a>
-        </nav>
-      </div>
-    </header>
->>>>>>> 67ca70b4
+    </nav>
+  </div>
+</header>
 
     <div class="container">
       <main>
